--- conflicted
+++ resolved
@@ -16,46 +16,16 @@
 	JobServiceRegistrationsRPCMethod = "Job.GetServiceRegistrations"
 )
 
-<<<<<<< HEAD
-type UIJob struct {
-	NamespacedID
-	Name             string
-	Type             string
-	NodePool         string
-	Datacenters      []string
-	Priority         int
-	Allocs           []JobStatusAlloc
-	GroupCountSum    int
-	ChildStatuses    []string
-	ParentID         string
-	LatestDeployment *JobStatusLatestDeployment
-	Version          uint64
-	SubmitTime       int64
-	ModifyIndex      uint64
-}
-
-type JobStatusesRequest struct {
-	Jobs            []NamespacedID
-=======
 // JobStatusesRequest is used on the Job.Statuses RPC endpoint
 // to get job/alloc/deployment status for jobs.
 type JobStatusesRequest struct {
 	// Jobs may be optionally provided to request a subset of specific jobs.
 	Jobs []NamespacedID
 	// IncludeChildren will include child (batch) jobs in the response.
->>>>>>> 890c2ce7
 	IncludeChildren bool
 	QueryOptions
 }
 
-<<<<<<< HEAD
-type JobStatusesResponse struct {
-	Jobs []UIJob
-	QueryMeta
-}
-
-type JobStatusAlloc struct {
-=======
 // JobStatusesResponse is the response from Job.Statuses RPC endpoint.
 type JobStatusesResponse struct {
 	Jobs []JobStatusesJob
@@ -89,36 +59,23 @@
 
 // JobStatusesAlloc contains a subset of Allocation info.
 type JobStatusesAlloc struct {
->>>>>>> 890c2ce7
 	ID               string
 	Group            string
 	ClientStatus     string
 	NodeID           string
-<<<<<<< HEAD
-	DeploymentStatus JobStatusDeployment
-=======
 	DeploymentStatus JobStatusesDeployment
->>>>>>> 890c2ce7
 	JobVersion       uint64
 	FollowupEvalID   string
 }
 
-<<<<<<< HEAD
-type JobStatusDeployment struct {
-=======
 // JobStatusesDeployment contains a subset of AllocDeploymentStatus info.
 type JobStatusesDeployment struct {
->>>>>>> 890c2ce7
 	Canary  bool
 	Healthy *bool
 }
 
-<<<<<<< HEAD
-type JobStatusLatestDeployment struct {
-=======
 // JobStatusesLatestDeployment contains a subset of the latest Deployment.
 type JobStatusesLatestDeployment struct {
->>>>>>> 890c2ce7
 	ID                string
 	IsActive          bool
 	JobVersion        uint64
